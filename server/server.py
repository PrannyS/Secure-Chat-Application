import socket
import argparse
import json
import signal
import sys
import time
import os
import threading
import binascii
from cryptography.hazmat.primitives import hashes, serialization
from cryptography.hazmat.primitives.asymmetric import ec
from cryptography.hazmat.primitives.kdf.hkdf import HKDF
from cryptography.hazmat.primitives import hmac
from cryptography.hazmat.primitives.ciphers.aead import AESGCM
from argon2 import low_level
import logging

# Set up logging
logging.basicConfig(level=logging.INFO, format='%(asctime)s - %(levelname)s - %(message)s')
logger = logging.getLogger('SecureChatServer')

class SecureServer:
    clients = {}
    FORMAT = 'utf-8'
    SERVER_ADDR = socket.gethostbyname(socket.gethostname())
    SESSION_TIMEOUT = 3600  # 1 hour session timeout
    # Predefined generator for DH key exchange
    G = ec.SECP384R1()

    def __init__(self, port, users_file=None):
        self.port = port
        self.ADDR = (self.SERVER_ADDR, self.port)
        self.server = socket.socket(socket.AF_INET, socket.SOCK_DGRAM)
        self.server.bind(self.ADDR)
        self.running = True
<<<<<<< HEAD
        self.users_file = users_file
        self.server_private = ec.generate_private_key(self.G)
        self.server_public = self.server_private.public_key()
        
        # Start session cleanup thread
        self.cleanup_thread = threading.Thread(target=self._cleanup_expired_sessions)
        self.cleanup_thread.daemon = True
        self.cleanup_thread.start()
=======
        self.key_exchange_attempts = {}
>>>>>>> 015eb808

    def load_users(self):
        """Load user credentials from file or use defaults if file not provided"""
        if self.users_file and os.path.exists(self.users_file):
            try:
                with open(self.users_file, 'r') as f:
                    return json.load(f)
            except Exception as e:
                logger.error(f"Error loading users file: {e}")
        
        # Default users if no file provided
        users = [
            {
                "name": "Alice",
                "salt": '11e983519be0566ae1c01b05f5d70d2a',
                "verifier": 'c84ce41a6c5c4e3159f26a19b8c02900cc2c0b815cda15dd9d855beb442dedec'
            },
            {
                "name": "Bob",
                "salt": "5ef85ffbc8b7154eb611a6148b341b13",
                "verifier": "1760564b9de826d341b2457d8a5d32ee47af272a189c7d41875df78464626250"
            }
        ]
        return users

    def start(self):
        logger.info(f"Server Initialized on {self.ADDR}")
        while self.running:
            try:
                data, addr = self.server.recvfrom(65535)
<<<<<<< HEAD
            # First byte check - 123 is ASCII '{' (start of JSON)
                if len(data) > 0 and data[0] == 123:
                    try:
                    # Try to decode as JSON first
                        message = json.loads(data.decode(self.FORMAT))
                        self._process_json_message(message, addr)
                    except json.JSONDecodeError:
                    # If JSON parsing fails, try as encrypted
                        self._process_encrypted_message(data, addr)
                else:
                # Directly process as encrypted message
                    self._process_encrypted_message(data, addr)
=======
                message = json.loads(data.decode(self.FORMAT))
                
                if message['type'] == "SIGN-IN":
                    self.case_sign_in(addr, message)
                elif message['type'] == "list":
                    self.case_list(addr)
                elif message['type'] == "send":
                    self.case_send(message)
                elif message['type'] == "disconnect":
                    self.case_disconnect(addr, message)
                elif message['type'] == "key_forward":
                    self.handle_key_forward(message)
>>>>>>> 015eb808
            except Exception as e:
                logger.error(f"Error processing message: {e}")

    def _process_json_message(self, message, addr):
        """Process unencrypted JSON messages (authentication, etc.)"""
        msg_type = message.get('type')
        
        if msg_type == "SIGN-IN":
            self.case_sign_in(addr, message)
        elif msg_type == "list":
            self.case_list(addr)
        elif msg_type == "logout":
            self.case_logout(addr, message)
        else:
            logger.warning(f"Unknown message type: {msg_type}")

    def _process_encrypted_message(self, data, addr):
    #"""Process encrypted binary messages"""
    # Find sender by address
        sender = None
        for username, client_info in self.clients.items():
            if (client_info['actual_address'], client_info['actual_port']) == addr:
                sender = username
                break
    
        if not sender:
            logger.warning(f"Encrypted message from unknown client {addr}")
            return
        
        try:
        # Format: IV (12 bytes) + Ciphertext + Auth Tag
            iv = data[:12]
            ciphertext = data[12:]
        
        # Decrypt using stored session key
            session_key = self.clients[sender]['session_key']
            aesgcm = AESGCM(session_key)
            plaintext = aesgcm.decrypt(iv, ciphertext, None)
        
        # Parse decrypted message
            decrypted_msg = json.loads(plaintext.decode(self.FORMAT))
        
        # Log decrypted message content for debugging
            logger.debug(f"Decrypted message from {sender}: {json.dumps(decrypted_msg)}")
        
        # Verify HMAC
            if 'hmac' in decrypted_msg:
                msg_hmac = bytes.fromhex(decrypted_msg.pop('hmac'))
            # Important: Sort keys for consistent ordering
                msg_content = json.dumps(decrypted_msg, sort_keys=True).encode(self.FORMAT)
                h = hmac.HMAC(self.clients[sender]['auth_key'], hashes.SHA256())
                h.update(msg_content)
            try:
                h.verify(msg_hmac)
                logger.debug(f"HMAC verification succeeded for message from {sender}")
            except Exception as e:
                logger.warning(f"HMAC verification failed for message from {sender}: {e}")
                # For debugging, calculate what the HMAC should be
                correct_hmac = h.finalize().hex()
                logger.debug(f"Expected HMAC: {correct_hmac}")
                return
        
        # Rest of the function...
            
            # Check nonce to prevent replay attacks
            if 'nonce' in decrypted_msg:
                nonce = decrypted_msg.get('nonce')
                if nonce <= self.clients[sender].get('last_nonce', 0):
                    logger.warning(f"Possible replay attack detected from {sender}")
                    return
                # Update nonce
                self.clients[sender]['last_nonce'] = nonce
            
            # Update last activity time
            self.clients[sender]['last_activity'] = time.time()
            
            # Process message based on type
            if decrypted_msg.get('type') == "send":
                self.case_send(sender, decrypted_msg)
            elif decrypted_msg.get('type') == "peer_discovery":
                self.case_peer_discovery(sender, decrypted_msg)
            else:
                logger.warning(f"Unknown encrypted message type from {sender}: {decrypted_msg.get('type')}")
                
        except Exception as e:
            logger.error(f"Error processing encrypted message: {e}")

    def case_sign_in(self, addr, message):
        username = message['username']
        users = self.load_users()
        user = next((u for u in users if u['name'] == username), None)
        
        if not user:
            logger.warning(f"Invalid username {username}")
            return

        try:
            logger.info(f"Authentication attempt from user: {username}")
            
            # Generate server ephemeral key for this session
            server_ephemeral_private = ec.generate_private_key(self.G)
            server_ephemeral_public = server_ephemeral_private.public_key()
            server_b = os.urandom(32)  # Random b value as in slide
            
            # Get the verifier from stored user info
            verifier = bytes.fromhex(user['verifier'])
            salt = user['salt']
            
            # Format B = g^b * V as in slide
            # Note: We're using ECC, so we simulate this using point addition
            # B = g^b * V in ECC would be B = g^b + V (point addition)
            # For simplicity, we'll use B = g^b and store V separately
            
            # Send salt and public key B to client
            response = {
                'salt': salt,
                'server_public_key': server_ephemeral_public.public_bytes(
                    serialization.Encoding.PEM,
                    serialization.PublicFormat.SubjectPublicKeyInfo
                ).decode(),
                'b_value': binascii.hexlify(server_b).decode()
            }
            self.server.sendto(json.dumps(response).encode(self.FORMAT), addr)
            logger.info(f"Sent salt and public key B to {username}")

            # Receive client public key A and HMAC
            data, addr = self.server.recvfrom(65535)
            client_data = json.loads(data.decode())
            client_public = serialization.load_pem_public_key(
                client_data['client_public_key'].encode()
            )
            client_hmac = bytes.fromhex(client_data['client_hmac'])
            logger.info(f"Received client public key A and HMAC from {username}")

            # Compute shared secret using ECDH
            shared_secret = server_ephemeral_private.exchange(ec.ECDH(), client_public)
            
            # Compute combined secret as in slide
            shared_secret_truncated = shared_secret[:32]
            combined_secret = bytes(x ^ y for x, y in zip(shared_secret_truncated, verifier))
            
            # Derive two keys: one for authentication and one for encryption
            hkdf = HKDF(
                algorithm=hashes.SHA256(),
                length=32,
                salt=None, 
                info=b'auth_key'
            )
            auth_key = hkdf.derive(combined_secret)
            
            hkdf = HKDF(
                algorithm=hashes.SHA256(),
                length=32,
                salt=None, 
                info=b'encryption_key'
            )
            encryption_key = hkdf.derive(combined_secret)
            
            logger.info(f"Derived keys for {username}")

            # Verify client HMAC
            h = hmac.HMAC(auth_key, hashes.SHA256())
            h.update(b"client_confirmation")
            try:
                h.verify(client_hmac)
                logger.info(f"Client HMAC verification succeeded for {username}")
                
                # Send server confirmation
                h = hmac.HMAC(auth_key, hashes.SHA256())
                h.update(b"server_confirmation")
                server_hmac = h.finalize()
                
                # ACK message with HMAC as shown in slide
                ack_msg = {
                    'status': 'ACK',
                    'hmac': server_hmac.hex()
                }
                self.server.sendto(json.dumps(ack_msg).encode(), addr)
                logger.info(f"Sent server HMAC to {username}")

                # Store client details with session information
                current_time = time.time()
                self.clients[username] = {
                    'actual_address': addr[0],
                    'actual_port': addr[1],
                    'session_key': encryption_key,
                    'auth_key': auth_key,
                    'ephemeral_private': server_ephemeral_private,  # Store for PFS
                    'ephemeral_public': server_ephemeral_public,
                    'session_start': current_time,
                    'last_activity': current_time,
                    'last_nonce': 0  # Initialize nonce counter
                }
                logger.info(f"{username} authenticated successfully from {addr}")
                
            except Exception as e:
                logger.error(f"Client HMAC verification failed for {username}: {e}")
                error_msg = json.dumps({
                    'type': 'error',
                    'message': 'Authentication failed: HMAC verification failed'
                }).encode()
                self.server.sendto(error_msg, addr)

        except Exception as e:
            logger.error(f"Authentication failed for {username}: {e}")
            error_msg = json.dumps({
                'type': 'error',
                'message': f'Authentication failed: {str(e)}'
            }).encode()
            self.server.sendto(error_msg, addr)

    def case_peer_discovery(self, sender, message):
        """Handle peer discovery requests as shown in slide 2"""
        try:
            # Get requested user's IP and port
            request = message.get('request')
            
            if not request or request not in self.clients:
                error_response = {
                    'type': 'error',
                    'message': f"User {request} is not online",
                    'nonce': time.time()
                }
                self._send_encrypted_message(sender, error_response)
                return
                
            # Create response with IP, Port and HMAC as in slide
            target_client = self.clients[request]
            response = {
                'type': 'peer_info',
                'ip': target_client['actual_address'],
                'port': target_client['actual_port'],
                'nonce': time.time()
            }
            
            # Add HMAC of IP|Port as shown in slide
            h = hmac.HMAC(self.clients[sender]['auth_key'], hashes.SHA256())
            h.update(f"{target_client['actual_address']}|{target_client['actual_port']}".encode())
            response['hmac'] = h.finalize().hex()
            
            # Send encrypted response
            self._send_encrypted_message(sender, response)
            
        except Exception as e:
            logger.error(f"Error handling peer discovery: {e}")

    def case_list(self, addr):
        try:
            # Find requesting user by address
            username = None
            for user, info in self.clients.items():
                if (info['actual_address'], info['actual_port']) == (addr[0], addr[1]):
                    username = user
                    break
                    
            if not username:
                logger.warning(f"List request from unauthenticated client {addr}")
                error_msg = json.dumps({
                    'type': 'error',
                    'message': 'Authentication required'
                }).encode()
                self.server.sendto(error_msg, addr)
                return
            
            # Generate encrypted response
            user_list = list(self.clients.keys())
            
            response_data = {
                'type': 'list_response',
                'users': user_list,
                'nonce': time.time()
            }
            
            # Encrypt response
            self._send_encrypted_message(username, response_data)
            
        except Exception as e:
            logger.error(f"Error sending user list: {e}")

    def case_send(self, sender, message):
        try:
<<<<<<< HEAD
            to_username = message['to']
            
            if to_username not in self.clients:
                # Send error back to sender
                error_response = {
                    'type': 'error',
                    'message': f"User {to_username} is not online",
                    'nonce': time.time()
                }
                self._send_encrypted_message(sender, error_response)
                return
            
            # Create message object as in slide 3 (C, Nonce, HMAC)
            # Here C is the encrypted message
            ciphertext = message['message']
            nonce = time.time()
            
            # Forward the message to recipient
            forward_message = {
                'type': 'message',
                'from': sender,
                'message': ciphertext,
                'nonce': nonce
            }
            
            # Add HMAC as in slide
            h = hmac.HMAC(self.clients[to_username]['auth_key'], hashes.SHA256())
            h.update(f"{ciphertext}|{nonce}".encode())
            forward_message['hmac'] = h.finalize().hex()
            
            # Encrypt the message for recipient
            self._send_encrypted_message(to_username, forward_message)
            
            # Send delivery confirmation to sender
            confirm_message = {
                'type': 'delivery_confirmation',
                'to': to_username,
                'status': 'delivered',
                'nonce': time.time()
            }
            self._send_encrypted_message(sender, confirm_message)
            
        except Exception as e:
            logger.error(f"Error sending message: {e}")

    def _send_encrypted_message(self, username, message_data):
        """Encrypt and send a message to a user"""
        if username not in self.clients:
            logger.warning(f"Attempted to send message to non-existent user {username}")
            return
            
        try:
            client_info = self.clients[username]
            session_key = client_info['session_key']
            
            # Add HMAC to message if not already present
            if 'hmac' not in message_data:
                h = hmac.HMAC(client_info['auth_key'], hashes.SHA256())
                h.update(json.dumps(message_data, sort_keys=True).encode(self.FORMAT))
                message_data['hmac'] = h.finalize().hex()
            
            # Convert message to JSON
            plaintext = json.dumps(message_data).encode(self.FORMAT)
            
            # Generate random IV (must be unique for each message)
            iv = os.urandom(12)
            
            # Encrypt message
            aesgcm = AESGCM(session_key)
            ciphertext = aesgcm.encrypt(iv, plaintext, None)
            
            # Send IV + ciphertext
            encrypted_message = iv + ciphertext
            self.server.sendto(encrypted_message, 
                             (client_info['actual_address'], client_info['actual_port']))
                             
        except Exception as e:
            logger.error(f"Error encrypting message for {username}: {e}")
=======
            to_user = message['to']
            from_user = message['from']
        
            # Only forward key exchange messages
            if message.get('message') in ('[KEY_REQUEST]', '[KEY_RESPONSE]'):
                if to_user in self.clients:
                    forward_msg = {
                        'type': 'key_forward',
                        'from': from_user,
                        'message': message['message']
                    }
                    if 'public_key' in message:
                        forward_msg['public_key'] = message['public_key']
                    if 'timestamp' in message:
                        forward_msg['timestamp'] = message['timestamp']
                
                    self.server.sendto(
                        json.dumps(forward_msg).encode(),
                        (self.clients[to_user]['actual_address'],
                         self.clients[to_user]['actual_port'])
                    )
                else:
                    error_msg = {
                        'type': 'error',
                        'message': f'User {to_user} not online'
                    }
                    self.server.sendto(
                        json.dumps(error_msg).encode(),
                        (self.clients[from_user]['actual_address'],
                         self.clients[from_user]['actual_port'])
                    )
            else:
                # Regular messages should be sent directly P2P
                error_msg = {
                    'type': 'error',
                    'message': 'Server only forwards key exchange messages'
                }
                self.server.sendto(
                    json.dumps(error_msg).encode(),
                    (self.clients[from_user]['actual_address'],
                     self.clients[from_user]['actual_port'])
                )

          
        except Exception as e:
            print(f"Error forwarding message: {e}")

    def handle_key_forward(self, message):
        """Handle forwarded key exchange messages"""
        try:
            to_user = message['to']
            from_user = message['from']
        
            if to_user in self.clients:
                # Forward the message with original sender info
                forward_msg = {
                    'type': 'key_exchange',
                    'from': from_user,
                    'message': message['message']
                }   
                if 'public_key' in message:
                    forward_msg['public_key'] = message['public_key']
                if 'timestamp' in message:
                    forward_msg['timestamp'] = message['timestamp']
                
                self.server.sendto(
                    json.dumps(forward_msg).encode(),
                    (self.clients[to_user]['actual_address'],
                     self.clients[to_user]['actual_port'])
                )
            # Add to handle_key_forward:
            if from_user not in self.key_exchange_attempts:
                self.key_exchange_attempts[from_user] = 0
            self.key_exchange_attempts[from_user] += 1

            if self.key_exchange_attempts[from_user] > 5:  # Limit to 5 attempts/min
                error_msg = {
                    'type': 'error',
                    'message': 'Key exchange rate limit exceeded'
                }
                self.server.sendto(json.dumps(error_msg).encode(), addr)
                return
            
        except Exception as e:
            print(f"Error handling key forward: {e}")
>>>>>>> 015eb808

    def case_logout(self, addr, message):
        try:
            # Find username by address
            username = None
            for user, info in self.clients.items():
                if (info['actual_address'], info['actual_port']) == (addr[0], addr[1]):
                    username = user
                    break
                    
            if not username:
                logger.warning(f"Logout request from unknown client {addr}")
                return
                
            # Verify the HMAC if present
            if 'hmac' in message:
                hmac_value = bytes.fromhex(message['hmac'])
                h = hmac.HMAC(self.clients[username]['auth_key'], hashes.SHA256())
                h.update(b"Logout")
                try:
                    h.verify(hmac_value)
                except Exception:
                    logger.warning(f"Invalid logout HMAC from {username}")
                    return
            
            # Send ACK with HMAC as shown in slide 3
            h = hmac.HMAC(self.clients[username]['auth_key'], hashes.SHA256())
            h.update(b"ACK")
            ack_msg = {
                'type': 'logout_ack',
                'hmac': h.finalize().hex()
            }
            self.server.sendto(json.dumps(ack_msg).encode(), addr)
            
            # For PFS (Perfect Forward Secrecy), remove all session keys
            logger.info(f"{username} logged out, removing session keys for PFS")
            del self.clients[username]
            
        except Exception as e:
            logger.error(f"Error handling logout: {e}")

    def _cleanup_expired_sessions(self):
        """Periodically clean up expired sessions"""
        while self.running:
            time.sleep(60)  # Check every minute
            current_time = time.time()
            expired_users = []
            
            for username, info in self.clients.items():
                # Check if session has been inactive for too long
                if current_time - info['last_activity'] > self.SESSION_TIMEOUT:
                    expired_users.append(username)
            
            # Remove expired sessions
            for username in expired_users:
                logger.info(f"Session expired for {username}")
                del self.clients[username]

    def shutdown(self):
        self.running = False
        for username in list(self.clients.keys()):
            try:
                # Send shutdown notice
                shutdown_msg = {
                    'type': 'SERVER_SHUTDOWN',
                    'nonce': time.time()
                }
                self._send_encrypted_message(username, shutdown_msg)
            except Exception as e:
                logger.error(f"Error notifying {username}: {e}")
        
        self.server.close()
        logger.info("Server shut down successfully")
        sys.exit(0)

if __name__ == '__main__':
    parser = argparse.ArgumentParser(description="Secure UDP Chat Server")
    parser.add_argument("-sp", "--server-port", type=int, required=True, help="Port to run the server on")
    parser.add_argument("--users-file", type=str, help="JSON file with user credentials")
    args = parser.parse_args()
    
    server = SecureServer(args.server_port, args.users_file)
    
    def signal_handler(signum, frame):
        print("\nShutting down server...")
        server.shutdown()
    
    signal.signal(signal.SIGINT, signal_handler)
#    signal.signal(signal.SIGTSTP, signal_handler)
    
    try:
        server.start()
    except KeyboardInterrupt:
        server.shutdown()<|MERGE_RESOLUTION|>--- conflicted
+++ resolved
@@ -33,7 +33,6 @@
         self.server = socket.socket(socket.AF_INET, socket.SOCK_DGRAM)
         self.server.bind(self.ADDR)
         self.running = True
-<<<<<<< HEAD
         self.users_file = users_file
         self.server_private = ec.generate_private_key(self.G)
         self.server_public = self.server_private.public_key()
@@ -42,9 +41,6 @@
         self.cleanup_thread = threading.Thread(target=self._cleanup_expired_sessions)
         self.cleanup_thread.daemon = True
         self.cleanup_thread.start()
-=======
-        self.key_exchange_attempts = {}
->>>>>>> 015eb808
 
     def load_users(self):
         """Load user credentials from file or use defaults if file not provided"""
@@ -75,7 +71,6 @@
         while self.running:
             try:
                 data, addr = self.server.recvfrom(65535)
-<<<<<<< HEAD
             # First byte check - 123 is ASCII '{' (start of JSON)
                 if len(data) > 0 and data[0] == 123:
                     try:
@@ -88,20 +83,6 @@
                 else:
                 # Directly process as encrypted message
                     self._process_encrypted_message(data, addr)
-=======
-                message = json.loads(data.decode(self.FORMAT))
-                
-                if message['type'] == "SIGN-IN":
-                    self.case_sign_in(addr, message)
-                elif message['type'] == "list":
-                    self.case_list(addr)
-                elif message['type'] == "send":
-                    self.case_send(message)
-                elif message['type'] == "disconnect":
-                    self.case_disconnect(addr, message)
-                elif message['type'] == "key_forward":
-                    self.handle_key_forward(message)
->>>>>>> 015eb808
             except Exception as e:
                 logger.error(f"Error processing message: {e}")
 
@@ -383,7 +364,6 @@
 
     def case_send(self, sender, message):
         try:
-<<<<<<< HEAD
             to_username = message['to']
             
             if to_username not in self.clients:
@@ -462,93 +442,6 @@
                              
         except Exception as e:
             logger.error(f"Error encrypting message for {username}: {e}")
-=======
-            to_user = message['to']
-            from_user = message['from']
-        
-            # Only forward key exchange messages
-            if message.get('message') in ('[KEY_REQUEST]', '[KEY_RESPONSE]'):
-                if to_user in self.clients:
-                    forward_msg = {
-                        'type': 'key_forward',
-                        'from': from_user,
-                        'message': message['message']
-                    }
-                    if 'public_key' in message:
-                        forward_msg['public_key'] = message['public_key']
-                    if 'timestamp' in message:
-                        forward_msg['timestamp'] = message['timestamp']
-                
-                    self.server.sendto(
-                        json.dumps(forward_msg).encode(),
-                        (self.clients[to_user]['actual_address'],
-                         self.clients[to_user]['actual_port'])
-                    )
-                else:
-                    error_msg = {
-                        'type': 'error',
-                        'message': f'User {to_user} not online'
-                    }
-                    self.server.sendto(
-                        json.dumps(error_msg).encode(),
-                        (self.clients[from_user]['actual_address'],
-                         self.clients[from_user]['actual_port'])
-                    )
-            else:
-                # Regular messages should be sent directly P2P
-                error_msg = {
-                    'type': 'error',
-                    'message': 'Server only forwards key exchange messages'
-                }
-                self.server.sendto(
-                    json.dumps(error_msg).encode(),
-                    (self.clients[from_user]['actual_address'],
-                     self.clients[from_user]['actual_port'])
-                )
-
-          
-        except Exception as e:
-            print(f"Error forwarding message: {e}")
-
-    def handle_key_forward(self, message):
-        """Handle forwarded key exchange messages"""
-        try:
-            to_user = message['to']
-            from_user = message['from']
-        
-            if to_user in self.clients:
-                # Forward the message with original sender info
-                forward_msg = {
-                    'type': 'key_exchange',
-                    'from': from_user,
-                    'message': message['message']
-                }   
-                if 'public_key' in message:
-                    forward_msg['public_key'] = message['public_key']
-                if 'timestamp' in message:
-                    forward_msg['timestamp'] = message['timestamp']
-                
-                self.server.sendto(
-                    json.dumps(forward_msg).encode(),
-                    (self.clients[to_user]['actual_address'],
-                     self.clients[to_user]['actual_port'])
-                )
-            # Add to handle_key_forward:
-            if from_user not in self.key_exchange_attempts:
-                self.key_exchange_attempts[from_user] = 0
-            self.key_exchange_attempts[from_user] += 1
-
-            if self.key_exchange_attempts[from_user] > 5:  # Limit to 5 attempts/min
-                error_msg = {
-                    'type': 'error',
-                    'message': 'Key exchange rate limit exceeded'
-                }
-                self.server.sendto(json.dumps(error_msg).encode(), addr)
-                return
-            
-        except Exception as e:
-            print(f"Error handling key forward: {e}")
->>>>>>> 015eb808
 
     def case_logout(self, addr, message):
         try:
