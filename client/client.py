import socket
import argparse
import json
import threading
import queue
import sys
import time
import os
from cryptography.hazmat.primitives import hashes, serialization
from cryptography.hazmat.primitives.kdf.hkdf import HKDF
from cryptography.hazmat.primitives.asymmetric import ec
from cryptography.hazmat.primitives import hmac
from cryptography.hazmat.primitives.ciphers.aead import AESGCM
from argon2 import low_level
<<<<<<< HEAD
import logging

# Set up logging
logging.basicConfig(level=logging.INFO, format='%(asctime)s - %(levelname)s - %(message)s')
logger = logging.getLogger('SecureChatClient')
=======
import time
>>>>>>> 015eb808

class SecureClient:
    FORMAT = 'utf-8'
    DISCONNECT_MESSAGE = "!disconnect"
    # Predefined generator matching server's
    G = ec.SECP384R1()

    def __init__(self, server_port, server_addr, username, password):
        self.running = True
        self.server_port = server_port
        self.server_addr = server_addr
        self.username = username
        self.password = password
        self.ADDR = (self.server_addr, self.server_port)
        self.message_queue = queue.Queue()
        self.authenticated = False
<<<<<<< HEAD
        self.session_key = None
        self.auth_key = None
        self.message_counter = 0
        self.peer_connections = {}  # For direct peer connections
=======
        self.peer_keys = {}  # Stores session keys per peer
        self.peer_addresses = {}  # Stores actual address/port of peers
        self.ephemeral_private_keys = {}  # Store ephemeral private keys per peer
>>>>>>> 015eb808

        
        try:
            self.client = socket.socket(socket.AF_INET, socket.SOCK_DGRAM)
            self.client.bind(('', 0))
            logger.info(f"Client bound to {self.client.getsockname()}")
        except Exception as e:
            logger.error(f"Error initializing client socket: {e}")
            self.running = False
            raise

        # Start the receive thread after initialization
        self.receive_thread = threading.Thread(target=self.receive_from)
        self.receive_thread.daemon = True
        self.receive_thread.start()

    def run(self):
        if not hasattr(self, 'client') or not self.running:
            logger.error("Client not initialized properly")
            return

        # First authenticate
        if not self.sign_in():
            logger.error("Authentication failed. Exiting.")
            self.running = False
            return

        print(f"Successfully connected as {self.username}")
        print("Available commands: list, discover USERNAME, send USERNAME MESSAGE, !disconnect")

        try:
            while self.running:
                command = input().strip().split(maxsplit=2)
                if not command:
                    continue
                    
                if command[0] == "list":
                    self.list()
                elif command[0] == "discover" and len(command) >= 2:
                    self.discover_peer(command[1])
                elif command[0] == "send" and len(command) == 3:
#                    self.send(command[1], command[2])
                    self.send_encrypted_message(command[1], command[2])
                elif command[0] == self.DISCONNECT_MESSAGE:
                    self.disconnect()
                    break
                else:
                    print("Invalid command. Available commands are: list, discover USERNAME, send USERNAME MESSAGE, !disconnect")

                if not self.running:
                    print("Server has shutdown, exiting")
                    break

        except Exception as e:
            logger.error(f"Exception occurred: {e}")

        finally:
            sys.exit(0)

    def sign_in(self):
        try:
            logger.info(f"Attempting to authenticate as {self.username}...")
            # Step 1: Send username to server
            message = {
                'type': "SIGN-IN",
                'username': self.username
            }
            self.client.sendto(json.dumps(message).encode(self.FORMAT), self.ADDR)

            # Step 2: Receive salt, server public key and B value
            self.client.settimeout(10)  # Set timeout for authentication
            data, addr = self.client.recvfrom(65535)
            server_params = json.loads(data.decode())
            logger.info(f"Received server parameters (salt and public key)")

            # Step 3: Generate client's key pair
            client_private_key = ec.generate_private_key(self.G)
            client_public_key = client_private_key.public_key()
            
            # Load server's public key
            server_public_key = serialization.load_pem_public_key(
                server_params['server_public_key'].encode()
            )
            
            # Step 4: Compute the shared secret using ECDH
            shared_secret = client_private_key.exchange(ec.ECDH(), server_public_key)

            # Step 5: Compute verifier from password and salt
            salt = bytes.fromhex(server_params['salt'])
            verifier = low_level.hash_secret_raw(
                self.password.encode(self.FORMAT),
                salt=salt,
                time_cost=3,
                memory_cost=65536,
                parallelism=4,
                hash_len=32,
                type=low_level.Type.ID
            )
            
            # Step 6: Combine shared secret with verifier to create session keys
            shared_secret_truncated = shared_secret[:32]  # Use first 32 bytes
            combined_secret = bytes(x ^ y for x, y in zip(shared_secret_truncated, verifier))
            
            # Step 7: Derive authentication and encryption keys from combined secret
            hkdf = HKDF(
                algorithm=hashes.SHA256(),
                length=32,
                salt=None, 
                info=b'auth_key'
            )
            self.auth_key = hkdf.derive(combined_secret)
            
            hkdf = HKDF(
                algorithm=hashes.SHA256(),
                length=32,
                salt=None, 
                info=b'encryption_key'
            )
            self.session_key = hkdf.derive(combined_secret)
            logger.info(f"Derived session keys")

            # Step 8: Create client confirmation HMAC
            h = hmac.HMAC(self.auth_key, hashes.SHA256())
            h.update(b"client_confirmation")
            client_hmac = h.finalize()
            
            # Step 9: Send client public key and HMAC to server
            confirmation_message = {
                'client_public_key': client_public_key.public_bytes(
                    serialization.Encoding.PEM,
                    serialization.PublicFormat.SubjectPublicKeyInfo
                ).decode(),
                'client_hmac': client_hmac.hex()
            }
            self.client.sendto(json.dumps(confirmation_message).encode(self.FORMAT), addr)
            logger.info("Sent client public key and HMAC to server")

            # Step 10: Receive and verify server's HMAC confirmation
            data, addr = self.client.recvfrom(65535)
            server_response = json.loads(data.decode())
            
            if server_response.get('status') != 'ACK' or 'hmac' not in server_response:
                logger.error("Invalid server confirmation")
                return False
                
            server_hmac = bytes.fromhex(server_response['hmac'])
            
            # Verify server HMAC
            h = hmac.HMAC(self.auth_key, hashes.SHA256())
            h.update(b"server_confirmation")
            try:
                h.verify(server_hmac)
                logger.info(f"Successfully authenticated as {self.username}")
                self.client.settimeout(None)  # Reset timeout for normal operation
                self.authenticated = True
                return True
            except Exception as e:
                logger.error(f"Server HMAC verification failed: {e}")
                return False

        except Exception as e:
            logger.error(f"Authentication failed: {e}")
            self.client.settimeout(None)  # Reset timeout
            return False

    def list(self):
        if not self.authenticated:
            print("Not authenticated. Please sign in first.")
            return
            
        try:
            message = {'type': "list"}
            self.client.sendto(json.dumps(message).encode(self.FORMAT), self.ADDR)
            logger.info("Sent list request to server")
        except Exception as e:
            logger.error(f"Exception sending list command: {e}")

    def discover_peer(self, username):
    #Request peer information for direct messaging
        if not self.authenticated:
            print("Not authenticated. Please sign in first.")
            return
        
        try:
        # Create peer discovery request
            message = {
            'type': "peer_discovery",
            'request': username,
            'nonce': time.time()
            }
        
        # Send encrypted request to server
            self._send_encrypted_message(message)
            logger.info(f"Sent peer discovery request for {username}")
        
        except Exception as e:
            logger.error(f"Exception during peer discovery: {e}")

    def send(self, send_to, msg):
        if not self.authenticated:
            print("Not authenticated. Please sign in first.")
            return
            
        try:
<<<<<<< HEAD
            # Increment message counter (serves as an additional nonce)
            self.message_counter += 1
            
            # Generate nonce to prevent replay attacks
            nonce = time.time()
            
            # Create message object as in slide 3
            message = {
                'type': "send",
                'to': send_to,
                'message': msg,
                'nonce': nonce,
                'seq': self.message_counter  # Additional sequence number
            }
            
            # Add HMAC for message authenticity
            h = hmac.HMAC(self.auth_key, hashes.SHA256())
            h.update(f"{msg}|{nonce}".encode())
            message['hmac'] = h.finalize().hex()
            
            # Send encrypted message
            self._send_encrypted_message(message)
            logger.info(f"Sent encrypted message to {send_to}")
            
        except Exception as e:
            logger.error(f"Exception sending message: {e}")

    def _send_encrypted_message(self, message_data):
        """Encrypt and send a message to the server"""
        try:
            # Add HMAC if not already present
            if 'hmac' not in message_data:
                h = hmac.HMAC(self.auth_key, hashes.SHA256())
                h.update(json.dumps(message_data, sort_keys=True).encode(self.FORMAT))
                message_data['hmac'] = h.finalize().hex()
            
            # Convert message to JSON
            plaintext = json.dumps(message_data).encode(self.FORMAT)
            
            # Generate random IV (must be unique for each message)
            iv = os.urandom(12)
            
            # Encrypt message
            aesgcm = AESGCM(self.session_key)
            ciphertext = aesgcm.encrypt(iv, plaintext, None)
            
            # Send IV + ciphertext
            encrypted_message = iv + ciphertext
            self.client.sendto(encrypted_message, self.ADDR)
                             
        except Exception as e:
            logger.error(f"Error encrypting message: {e}")
=======
            if send_to not in self.peer_keys:
                print(f"No session key with {send_to}. Establishing...")
                self.establish_session_key(send_to)
                return  # Wait for key to establish

            # Encrypt the message (placeholder for now)
            session_key = self.peer_keys[send_to]
            encrypted_msg = msg  # TODO: Replace with AES-GCM encryption

            # Send directly to peer
            if send_to in self.peer_addresses:
                peer_addr = self.peer_addresses[send_to]
                message = {
                    'type': "p2p",
                    'from': self.username,
                    'message': encrypted_msg
                }
                self.client.sendto(json.dumps(message).encode(self.FORMAT), peer_addr)
            else:
                print(f"No address info for {send_to}. Unable to send.")
        except Exception as e:
            print("Exception occurred during send:", e)

    def establish_session_key(self, peer_username):
        # Step 1: Request peer's contact details from server
        request = {
            'type': 'send',
            'to': peer_username,
            'from': self.username,
            'message': '[KEY_REQUEST]'
        }
        self.client.sendto(json.dumps(request).encode(self.FORMAT), self.ADDR)
        # Step 2: Wait for peer info from server (will be handled in receive_from)
>>>>>>> 015eb808

    def receive_from(self):
        while self.running:
            try:
            # Skip reception if not authenticated
                if not self.authenticated and self.running:
                    time.sleep(0.1)
                    continue
                
            # Normal message reception after authentication
                self.client.settimeout(1.0)  # Short timeout to allow checking running flag
                data, addr = self.client.recvfrom(65535)
<<<<<<< HEAD
            
            # Check if it's a raw JSON message or encrypted
                if len(data) > 0 and data[0] == 123:  # 123 is ASCII '{' - start of JSON
                    try:
                    # Try to parse as JSON first (for error messages or initial auth)
                        message = json.loads(data.decode())
                        self._handle_json_message(message)
                    except json.JSONDecodeError:
                    # If not JSON, assume it's encrypted
                        self._handle_encrypted_message(data)
                else:
                # Directly handle as encrypted without trying to decode as UTF-8
                    self._handle_encrypted_message(data)
            
=======
                message = json.loads(data.decode())
                
                # Handle server shutdown message
                if message.get('type') == "SERVER_SHUTDOWN":
                    print("Server has shut down. Exiting...")
                    self.running = False
                    break
                
                # Handle list response
                if message.get('type') == 'list_response' and message.get('users'):
                    print("Online users:", ", ".join(message['users']))
                    
                # Handle error messages
                elif message.get('type') == 'error':
                    print(f"Error: {message.get('message')}")

                # Handle key exchange initiation
                elif message.get('type') == 'key_request':
                    self.handle_key_request(message, addr)
            
                # Handle key exchange response
                elif message.get('type') == 'key_response':
                    self.handle_key_response(message, addr)
            
                # Handle encrypted P2P messages
                elif message.get('type') == 'encrypted_message':
                    self.handle_encrypted_message(message)
            
                # Handle other messages
                else:
                    print(f"Received message: {message}")

            except json.JSONDecodeError:
                print("Received invalid JSON data")
>>>>>>> 015eb808
            except socket.timeout:
                pass
            except Exception as e:
                if self.running:
<<<<<<< HEAD
                    logger.error(f"Error in receive thread: {e}")


    def _handle_json_message(self, message):
        """Handle unencrypted JSON messages"""
        # Handle error messages
        if message.get('type') == 'error':
            print(f"Error: {message.get('message')}")
        elif message.get('type') == 'logout_ack':
            logger.info("Received logout acknowledgment")
            self.running = False
            
    def _handle_encrypted_message(self, data):
        """Handle and decrypt encrypted messages"""
        try:
            # Format: IV (12 bytes) + Ciphertext + Auth Tag
            iv = data[:12]
            ciphertext = data[12:]
            
            # Decrypt using session key
            aesgcm = AESGCM(self.session_key)
            plaintext = aesgcm.decrypt(iv, ciphertext, None)
            
            # Parse decrypted message
            message = json.loads(plaintext.decode(self.FORMAT))
            
            # Verify HMAC if present
            if 'hmac' in message:
                msg_hmac = bytes.fromhex(message.pop('hmac'))
                msg_content = json.dumps(message, sort_keys=True).encode(self.FORMAT)
                h = hmac.HMAC(self.auth_key, hashes.SHA256())
                h.update(msg_content)
                try:
                    h.verify(msg_hmac)
                except Exception:
                    logger.warning("HMAC verification failed")
                    return
            
            # Handle based on message type
            if message.get('type') == 'SERVER_SHUTDOWN':
                print("Server has shut down. Exiting...")
                self.running = False
                
            elif message.get('type') == 'list_response' and message.get('users'):
                print("Online users:", ", ".join(message['users']))
                
            elif message.get('type') == 'message' and message.get('from') and message.get('message'):
                print(f"Message from {message['from']}: {message['message']}")
                
            elif message.get('type') == 'delivery_confirmation':
                print(f"Message to {message.get('to')} was {message.get('status')}")
                
            elif message.get('type') == 'peer_info':
                # Store peer connection info
                ip = message.get('ip')
                port = message.get('port')
                if ip and port:
                    print(f"Received peer information: {ip}:{port}")
                    self.peer_connections[message.get('user')] = (ip, port)
                
            elif message.get('type') == 'error':
                print(f"Error: {message.get('message')}")
                
            else:
                logger.warning(f"Received unknown message type: {message.get('type', 'unknown')}")
                
        except Exception as e:
            logger.error(f"Error decrypting message: {e}")
=======
                    print(f"Error in receive thread: {e}")

    def handle_key_request(self, message, addr):
        """Handle incoming key exchange request"""
        sender = message['from']
        print(f"Key exchange request from {sender}")
    
        # Generate ephemeral key pair
        private_key = ec.generate_private_key(ec.SECP384R1())
        public_key = private_key.public_key()
    
        # Store keys and peer address
        self.ephemeral_private_keys[sender] = private_key
        self.peer_addresses[sender] = addr
    
        # Prepare response
        response = {
            'type': 'key_response',
            'from': self.username,
            'public_key': public_key.public_bytes(
                encoding=serialization.Encoding.PEM,
                format=serialization.PublicFormat.SubjectPublicKeyInfo
            ).decode(),
            'timestamp': int(time.time())
        }
    
        # Send response directly to peer (P2P)
        self.client.sendto(
            json.dumps(response).encode(self.FORMAT),
            addr
        )

    def handle_key_response(self, message, addr):
        """Handle key exchange response and establish session key"""
        sender = message['from']
        print(f"Processing key response from {sender}")
    
        # Load peer's public key
        peer_pubkey = serialization.load_pem_public_key(
            message['public_key'].encode()
        )
    
        # Generate our ephemeral key if we haven't already
        if sender not in self.ephemeral_private_keys:
            self.ephemeral_private_keys[sender] = ec.generate_private_key(ec.SECP384R1())
    
        # Perform ECDH key exchange
        shared_secret = self.ephemeral_private_keys[sender].exchange(
            ec.ECDH(),
            peer_pubkey
        )
    
        # Derive session key using HKDF with timestamp as salt
        timestamp = str(message['timestamp']).encode()
        hkdf = HKDF(
            algorithm=hashes.SHA256(),
            length=32,
            salt=timestamp,
            info=b'p2p_session_key',
            backend=default_backend()
        )
        session_key = hkdf.derive(shared_secret)
    
        # Store session key and peer address
        self.peer_keys[sender] = session_key
        self.peer_addresses[sender] = addr
    
        print(f"Session established with {sender}")
        print(f"Session key (first 8 bytes): {session_key[:8].hex()}")

    def handle_encrypted_message(self, message):
        """Decrypt and handle an encrypted message"""
        sender = message['from']
        if sender not in self.peer_keys:
            print(f"No session key for {sender}, initiating key exchange...")
            self.initiate_key_exchange(sender)
            return
    
        try:
            # Decode the base64 encoded message
            encrypted_msg = base64.b64decode(message['message'])
        
            # Decrypt using AES-GCM
            decrypted_msg = self.decrypt_message(encrypted_msg, self.peer_keys[sender])
        
            print(f"\n[Encrypted from {sender}]: {decrypted_msg}")
        except Exception as e:
            print(f"Failed to decrypt message from {sender}: {e}")

    def initiate_key_exchange(self, peer_username):
        """Initiate key exchange with another peer"""
        if peer_username not in self.peer_addresses:
            print(f"No address info for {peer_username}")
       #     return
    
        # Generate ephemeral key pair
        private_key = ec.generate_private_key(ec.SECP384R1())
        public_key = private_key.public_key()
    
        # Store our private key
        self.ephemeral_private_keys[peer_username] = private_key
    
        # Send key request
        request = {
            'type': 'key_request',
            'from': self.username,
            'timestamp': int(time.time())
        }
    
        self.client.sendto(
            json.dumps(request).encode(self.FORMAT),
            self.peer_addresses[peer_username]
        )
        print(f"Sent key exchange request to {peer_username}")

    def send_encrypted_message(self, recipient, plaintext):
        """Send an encrypted message to another peer"""
        if recipient not in self.peer_keys:
            print(f"No session key for {recipient}, initiating key exchange...")
            self.initiate_key_exchange(recipient)
            return
    
        try:
            # Encrypt the message
            encrypted_msg = self.encrypt_message(plaintext, self.peer_keys[recipient])
        
            # Base64 encode for safe transmission
            encoded_msg = base64.b64encode(encrypted_msg).decode()
        
            # Prepare message
            message = {
                'type': 'encrypted_message',
                'from': self.username,
                'message': encoded_msg
            }
        
            # Send directly to peer
            self.client.sendto(
                json.dumps(message).encode(self.FORMAT),
                self.peer_addresses[recipient]
            )
            print(f"Message encrypted and sent to {recipient}")
        except Exception as e:
            print(f"Failed to send encrypted message: {e}")

    def encrypt_message(self, plaintext, key):
        """Encrypt message using AES-GCM"""
        aesgcm = AESGCM(key)
        nonce = os.urandom(12)
        ciphertext = aesgcm.encrypt(nonce, plaintext.encode(), None)
        return nonce + ciphertext

    def decrypt_message(self, ciphertext, key):
        """Decrypt message using AES-GCM"""
        aesgcm = AESGCM(key)
        nonce = ciphertext[:12]
        ciphertext = ciphertext[12:]
        return aesgcm.decrypt(nonce, ciphertext, None).decode()
>>>>>>> 015eb808

    def disconnect(self):
        if not self.authenticated or not self.running:
            self.running = False
            self.client.close()
            return
            
        try:
            # Generate HMAC for logout message
            h = hmac.HMAC(self.auth_key, hashes.SHA256())
            h.update(b"Logout")
            logout_hmac = h.finalize().hex()
            
            # Create logout message with HMAC
            logout_msg = {
                'type': "logout",
                'hmac': logout_hmac
            }
            
            # Send logout request
            self.client.sendto(json.dumps(logout_msg).encode(self.FORMAT), self.ADDR)
            logger.info("Sent authenticated logout request to server")
            
            # Wait for server ACK
            try:
                self.client.settimeout(5.0)
                data, addr = self.client.recvfrom(65535)
                ack_msg = json.loads(data.decode())
                
                if ack_msg.get('type') == 'logout_ack' and 'hmac' in ack_msg:
                    # Verify server HMAC
                    server_hmac = bytes.fromhex(ack_msg['hmac'])
                    h = hmac.HMAC(self.auth_key, hashes.SHA256())
                    h.update(b"ACK")
                    h.verify(server_hmac)
                    logger.info("Server logout acknowledged")
                else:
                    logger.warning("Invalid logout acknowledgment from server")
                    
            except Exception as e:
                logger.warning(f"Error receiving logout acknowledgment: {e}")
                
        except Exception as e:
            logger.error(f"Exception during logout: {e}")
        finally:
            # Delete all session keys for PFS as shown in Image 3
            self.session_key = None
            self.auth_key = None
            self.authenticated = False
            self.running = False
            self.client.close()
            print("Disconnected from server")

if __name__ == '__main__':
    parser = argparse.ArgumentParser(description='Secure UDP Chat Client')
    parser.add_argument("-u", "--username", type=str, help="Client Username", required=True)
    parser.add_argument("-sip", "--server-ip", type=str, help="Server IP address", required=True)
    parser.add_argument("-sp", "--server-port", type=int, help="Server Port", required=True)
    parser.add_argument("-p", "--password", type=str, help="Password", required=True)
    args = parser.parse_args()
    
    client_obj = SecureClient(args.server_port, args.server_ip, args.username, args.password)
    client_obj.run()<|MERGE_RESOLUTION|>--- conflicted
+++ resolved
@@ -12,15 +12,12 @@
 from cryptography.hazmat.primitives import hmac
 from cryptography.hazmat.primitives.ciphers.aead import AESGCM
 from argon2 import low_level
-<<<<<<< HEAD
 import logging
 
 # Set up logging
 logging.basicConfig(level=logging.INFO, format='%(asctime)s - %(levelname)s - %(message)s')
 logger = logging.getLogger('SecureChatClient')
-=======
 import time
->>>>>>> 015eb808
 
 class SecureClient:
     FORMAT = 'utf-8'
@@ -37,16 +34,13 @@
         self.ADDR = (self.server_addr, self.server_port)
         self.message_queue = queue.Queue()
         self.authenticated = False
-<<<<<<< HEAD
         self.session_key = None
         self.auth_key = None
         self.message_counter = 0
         self.peer_connections = {}  # For direct peer connections
-=======
         self.peer_keys = {}  # Stores session keys per peer
         self.peer_addresses = {}  # Stores actual address/port of peers
         self.ephemeral_private_keys = {}  # Store ephemeral private keys per peer
->>>>>>> 015eb808
 
         
         try:
@@ -251,7 +245,6 @@
             return
             
         try:
-<<<<<<< HEAD
             # Increment message counter (serves as an additional nonce)
             self.message_counter += 1
             
@@ -304,41 +297,6 @@
                              
         except Exception as e:
             logger.error(f"Error encrypting message: {e}")
-=======
-            if send_to not in self.peer_keys:
-                print(f"No session key with {send_to}. Establishing...")
-                self.establish_session_key(send_to)
-                return  # Wait for key to establish
-
-            # Encrypt the message (placeholder for now)
-            session_key = self.peer_keys[send_to]
-            encrypted_msg = msg  # TODO: Replace with AES-GCM encryption
-
-            # Send directly to peer
-            if send_to in self.peer_addresses:
-                peer_addr = self.peer_addresses[send_to]
-                message = {
-                    'type': "p2p",
-                    'from': self.username,
-                    'message': encrypted_msg
-                }
-                self.client.sendto(json.dumps(message).encode(self.FORMAT), peer_addr)
-            else:
-                print(f"No address info for {send_to}. Unable to send.")
-        except Exception as e:
-            print("Exception occurred during send:", e)
-
-    def establish_session_key(self, peer_username):
-        # Step 1: Request peer's contact details from server
-        request = {
-            'type': 'send',
-            'to': peer_username,
-            'from': self.username,
-            'message': '[KEY_REQUEST]'
-        }
-        self.client.sendto(json.dumps(request).encode(self.FORMAT), self.ADDR)
-        # Step 2: Wait for peer info from server (will be handled in receive_from)
->>>>>>> 015eb808
 
     def receive_from(self):
         while self.running:
@@ -351,7 +309,6 @@
             # Normal message reception after authentication
                 self.client.settimeout(1.0)  # Short timeout to allow checking running flag
                 data, addr = self.client.recvfrom(65535)
-<<<<<<< HEAD
             
             # Check if it's a raw JSON message or encrypted
                 if len(data) > 0 and data[0] == 123:  # 123 is ASCII '{' - start of JSON
@@ -366,47 +323,10 @@
                 # Directly handle as encrypted without trying to decode as UTF-8
                     self._handle_encrypted_message(data)
             
-=======
-                message = json.loads(data.decode())
-                
-                # Handle server shutdown message
-                if message.get('type') == "SERVER_SHUTDOWN":
-                    print("Server has shut down. Exiting...")
-                    self.running = False
-                    break
-                
-                # Handle list response
-                if message.get('type') == 'list_response' and message.get('users'):
-                    print("Online users:", ", ".join(message['users']))
-                    
-                # Handle error messages
-                elif message.get('type') == 'error':
-                    print(f"Error: {message.get('message')}")
-
-                # Handle key exchange initiation
-                elif message.get('type') == 'key_request':
-                    self.handle_key_request(message, addr)
-            
-                # Handle key exchange response
-                elif message.get('type') == 'key_response':
-                    self.handle_key_response(message, addr)
-            
-                # Handle encrypted P2P messages
-                elif message.get('type') == 'encrypted_message':
-                    self.handle_encrypted_message(message)
-            
-                # Handle other messages
-                else:
-                    print(f"Received message: {message}")
-
-            except json.JSONDecodeError:
-                print("Received invalid JSON data")
->>>>>>> 015eb808
             except socket.timeout:
                 pass
             except Exception as e:
                 if self.running:
-<<<<<<< HEAD
                     logger.error(f"Error in receive thread: {e}")
 
 
@@ -475,8 +395,6 @@
                 
         except Exception as e:
             logger.error(f"Error decrypting message: {e}")
-=======
-                    print(f"Error in receive thread: {e}")
 
     def handle_key_request(self, message, addr):
         """Handle incoming key exchange request"""
@@ -634,7 +552,6 @@
         nonce = ciphertext[:12]
         ciphertext = ciphertext[12:]
         return aesgcm.decrypt(nonce, ciphertext, None).decode()
->>>>>>> 015eb808
 
     def disconnect(self):
         if not self.authenticated or not self.running:
